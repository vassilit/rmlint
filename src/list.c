--- conflicted
+++ resolved
@@ -45,22 +45,16 @@
     self->dev = buf->st_dev;
     self->mtime = buf->st_mtime;
 
+
+
     if(path[0] == '/')
-        self->fullpath_prepend  = NULL;
+        self->fullpath_prepend = NULL;
     else
-        self->fullpath_prepend = iwd;  /*TODO: check if this is safe, ie is settings->iwd always going to be there?
+        self->fullpath_prepend = iwd; /*TODO: check if this is safe, ie is settings->iwd always going to be there?
                                         *note: not using this anywhere yet so not "unsafe" */
 
     if(type == TYPE_DUPE_CANDIDATE) {
-<<<<<<< HEAD
-        const char *fullname = rm_fullname(iwd, path);
-        self->offset = get_disk_offset(fullname, 0);
-        g_printerr("Physical block: %lu\n", self->offset);
-        free((char *)fullname);
-
-=======
         self->offset = get_disk_offset(path, 0);
->>>>>>> cc7da1e3
         self->fsize = buf->st_size;
     } else {
         self->fsize = 0;
