/**
*  This file is part of rmlint.
*
*  rmlint is free software: you can redistribute it and/or modify
*  it under the terms of the GNU General Public License as published by
*  the Free Software Foundation, either version 3 of the License, or
*  (at your option) any later version.
*
*  rmlint is distributed in the hope that it will be useful,
*  but WITHOUT ANY WARRANTY; without even the implied warranty of
*  MERCHANTABILITY or FITNESS FOR A PARTICULAR PURPOSE.  See the
*  GNU General Public License for more details.
*
*  You should have received a copy of the GNU General Public License
*  along with rmlint.  If not, see <http://www.gnu.org/licenses/>.
*
** Authors:
 *
 *  - Christopher <sahib> Pahl 2010-2014 (https://github.com/sahib)
 *  - Daniel <SeeSpotRun> T.   2014-2014 (https://github.com/SeeSpotRun)
 *
** Hosted on http://github.com/sahib/rmlint
*
**/

#ifndef RM_FILE_H
#define RM_FILE_H

#include <sys/stat.h>
#include <stdbool.h>
#include <glib.h>

#include "checksum.h"
#include "utilities.h"

typedef enum RmFileState {
    /* File still processing
     */
    RM_FILE_STATE_NORMAL,

    /* File can be ignored, has a unique hash, gets read failure
     * or is elsewhise not noteworthy.
     */
    RM_FILE_STATE_IGNORE,

    /* File hashed to end of (disk) fragment but not yet to target bytes hashed
     */
    RM_FILE_STATE_FRAGMENT,

    /* File that is already finished
     */
    //RM_FILE_STATE_FINISH
} RmFileState;

/* types of lint */
typedef enum RmLintType {
    RM_LINT_TYPE_UNKNOWN = 0,
    RM_LINT_TYPE_BLNK,
    RM_LINT_TYPE_EDIR,
    RM_LINT_TYPE_EFILE,
    RM_LINT_TYPE_NBIN,
    RM_LINT_TYPE_BASE,
    RM_LINT_TYPE_BADUID,
    RM_LINT_TYPE_BADGID,
    RM_LINT_TYPE_BADUGID,

    /* Border */
    RM_LINT_TYPE_OTHER_LINT,

    /* note: this needs to be last item in list */
    RM_LINT_TYPE_DUPE_CANDIDATE,
    RM_LINT_TYPE_ORIGINAL_TAG
} RmLintType;


typedef struct RmShredGroup RmShredGroup;
typedef struct RmShredDevice RmShredDevice;

/* TODO: Reduce size of RmFile */
typedef struct RmFile {
    /* Absolute path of the file
     * */
    char *path;

    /* File modification date/time
     * */
    time_t mtime;

    /* The inode and device of this file.
     * Used to filter double paths and hardlinks.
     */
    ino_t inode;
    dev_t dev;

    /* True if this file is in one of the preferred paths,
     * i.e. paths prefixed with // on the commandline.
     */
    bool is_prefd;

    /* The index of the path this file belongs to.
     * TODO: just use a pointer?
     * alternatively, 64 bits is overkill unless we expect find / -type f | rmlint _ is expected to give
     * more than 4 billion files (and path_index is probably meaningless in terms of ranking of originals
     *  in this case anyway). So could use say guint8 and truncate paths after the 255th to path_index=255
     */
    guint64 path_index;

    /* Filesize in bytes
     */
    guint64 file_size;

    /* Physical offset from the start of the disk for the next byte to read.
     * This gets updated on a change of seek_offset,
     * so it reflects always the current readposition.
     * TODO: do we need to store this in the RmFile?  We can recalculate when needed from disk_offsets and hash_offset.
     */
    guint64 phys_offset;
    /* How many bytes were already hashed
     * (lower or equal seek_offset)
     */
    guint64 hash_offset;

    /* How many bytes were already read.
     * (lower or equal file_size)
     */
    guint64 seek_offset;

    /* Flag for when we do intermediate steps within a hash increment because the file is fragmented */
    char status;


    /* digest of this file updated on every hash iteration.
     */
    RmDigest digest;

    //~ /* State of the file, initially always RM_FILE_STATE_PROCESS
    //~ */
    //~ RmFileState state;

    /* Table of this file's extents.
     */
    RmOffsetTable disk_offsets;

    /* What kind of lint this file is.
     */
    RmLintType lint_type;

    /* If this file is a hardlink, link to (the highest ranked) hardlinked RmFile.
     * This is used to avoid hashing every file within a hardlinked set */
    struct RmFile *hardlinked_original;
<<<<<<< HEAD

    /* Link to the RmShredGroup that the file currently belongs to */
    RmShredGroup *rm_shred_group;

    /* Link to the RmShredDevice that the file is associated with */
    RmShredDevice *device;

    /* TODO: find a way around having a lock on every single file */
    //GMutex file_lock;
=======
>>>>>>> 98a85ba3
} RmFile;

/**
 * @brief Create a new RmFile handle.
 */
RmFile *rm_file_new(
    const char *path, struct stat *statp, RmLintType type,
    RmDigestType cksum_type, bool is_ppath, unsigned pnum
);

/**
 * @brief Deallocate the memory allocated by rm_file_new
 */
void rm_file_destroy(RmFile *file);

#endif /* end of include guard */<|MERGE_RESOLUTION|>--- conflicted
+++ resolved
@@ -148,7 +148,6 @@
     /* If this file is a hardlink, link to (the highest ranked) hardlinked RmFile.
      * This is used to avoid hashing every file within a hardlinked set */
     struct RmFile *hardlinked_original;
-<<<<<<< HEAD
 
     /* Link to the RmShredGroup that the file currently belongs to */
     RmShredGroup *rm_shred_group;
@@ -156,10 +155,6 @@
     /* Link to the RmShredDevice that the file is associated with */
     RmShredDevice *device;
 
-    /* TODO: find a way around having a lock on every single file */
-    //GMutex file_lock;
-=======
->>>>>>> 98a85ba3
 } RmFile;
 
 /**
