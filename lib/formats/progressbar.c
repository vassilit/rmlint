/*
 *  This file is part of rmlint.
 *
 *  rmlint is free software: you can redistribute it and/or modify
 *  it under the terms of the GNU General Public License as published by
 *  the Free Software Foundation, either version 3 of the License, or
 *  (at your option) any later version.
 *
 *  rmlint is distributed in the hope that it will be useful,
 *  but WITHOUT ANY WARRANTY; without even the implied warranty of
 *  MERCHANTABILITY or FITNESS FOR A PARTICULAR PURPOSE.  See the
 *  GNU General Public License for more details.
 *
 *  You should have received a copy of the GNU General Public License
 *  along with rmlint.  If not, see <http://www.gnu.org/licenses/>.
 *
 * Authors:
 *
 *  - Christopher <sahib> Pahl 2010-2014 (https://github.com/sahib)
 *  - Daniel <SeeSpotRun> T.   2014-2014 (https://github.com/SeeSpotRun)
 *
 * Hosted on http://github.com/sahib/rmlint
 *
 */

#include "../formats.h"

#include <glib.h>
#include <stdio.h>
#include <string.h>
#include <math.h>

#include <sys/ioctl.h>

typedef struct RmFmtHandlerProgress {
    /* must be first */
    RmFmtHandler parent;

    /* user data */
    gdouble percent;
    gdouble last_unknown_pos;
    RmOff total_lint_bytes;

    char text_buf[1024];
    guint32 text_len;
    guint32 update_counter;
    guint32 update_interval;
    guint8 use_unicode_glyphs;

    bool plain;

    RmFmtProgressState last_state;
    struct winsize terminal;
} RmFmtHandlerProgress;

static void rm_fmt_progress_format_text(RmSession *session, RmFmtHandlerProgress *self,
                                        int max_len, FILE *out) {
    char num_buf[32] = {0};
    memset(num_buf, 0, sizeof(num_buf));

    switch(self->last_state) {
    case RM_PROGRESS_STATE_TRAVERSE:
        self->percent = 2.0;
        self->text_len = g_snprintf(
            self->text_buf, sizeof(self->text_buf), "%s (%s%d%s %s / %s%d%s + %s%d%s %s)",
            _("Traversing"), MAYBE_GREEN(out, session), session->total_files,
            MAYBE_RESET(out, session), _("usable files"), MAYBE_RED(out, session),
            session->ignored_files, MAYBE_RESET(out, session), MAYBE_RED(out, session),
            session->ignored_folders, MAYBE_RESET(out, session),
            _("ignored files / folders"));
        break;
    case RM_PROGRESS_STATE_PREPROCESS:
        self->percent = 2.0;
        self->text_len =
            g_snprintf(self->text_buf, sizeof(self->text_buf),
                       "%s (%s %s%" LLU "%s / %s %s%" LLU "%s %s)", _("Preprocessing"),
                       _("reduces files to"), MAYBE_GREEN(out, session),
                       session->total_filtered_files, MAYBE_RESET(out, session),
                       _("found"), MAYBE_RED(out, session), session->other_lint_cnt,
                       MAYBE_RESET(out, session), _("other lint"));
        break;
    case RM_PROGRESS_STATE_SHREDDER:
        self->percent = 1.0 - ((gdouble)session->shred_bytes_remaining /
                               (gdouble)session->shred_bytes_after_preprocess);
        rm_util_size_to_human_readable(session->shred_bytes_remaining, num_buf,
                                       sizeof(num_buf));
        self->text_len = g_snprintf(
<<<<<<< HEAD
                             self->text_buf, sizeof(self->text_buf),
                             "%s (%s%"LLU"%s %s %s%"LLU"%s %s; %s%s%s %s %s%"LLU"%s %s)",
                             _("Matching"),
                             MAYBE_RED(out, session), session->dup_counter, MAYBE_RESET(out, session),
                             _("dupes of"),
                             MAYBE_YELLOW(out, session), session->dup_group_counter, MAYBE_RESET(out, session),
                             _("originals"),
                             MAYBE_GREEN(out, session), num_buf, MAYBE_RESET(out, session),
                             _("to scan in"),
                             MAYBE_GREEN(out, session), session->shred_files_remaining, MAYBE_RESET(out, session),
                             _("files")
                         );
=======
            self->text_buf, sizeof(self->text_buf),
            "%s (%s%" LLU "%s %s %s%" LLU "%s %s; %s%s%s %s %s%" LLU "%s %s)",
            _("Matching files"), MAYBE_RED(out, session), session->dup_counter,
            MAYBE_RESET(out, session), _("dupes of"), MAYBE_YELLOW(out, session),
            session->dup_group_counter, MAYBE_RESET(out, session), _("originals"),
            MAYBE_GREEN(out, session), num_buf, MAYBE_RESET(out, session),
            _("to scan in "), MAYBE_GREEN(out, session), session->shred_files_remaining,
            MAYBE_RESET(out, session), _("files"));
>>>>>>> 2f279fe6
        break;
    case RM_PROGRESS_STATE_MERGE:
        self->percent = 1.0;
        self->text_len = g_snprintf(self->text_buf, sizeof(self->text_buf),
                                    _("Merging files into directories (stand by...)"));
        break;
    case RM_PROGRESS_STATE_INIT:
    case RM_PROGRESS_STATE_PRE_SHUTDOWN:
    case RM_PROGRESS_STATE_SUMMARY:
    default:
        self->percent = 0;
        memset(self->text_buf, 0, sizeof(self->text_buf));
        break;
    }

    /* Support unicode messages - tranlsated text might contain some. */
    self->text_len = g_utf8_strlen(self->text_buf, self->text_len);

    /* Get rid of colors */
    int text_iter = 0;
    for(char *iter = &self->text_buf[0]; *iter; iter++) {
        if(*iter == '\x1b') {
            char *jump = strchr(iter, 'm');
            if(jump != NULL) {
                self->text_len -= jump - iter + 1;
                iter = jump;
                continue;
            }
        }

        if(text_iter >= max_len) {
            *iter = 0;
            self->text_len = text_iter;
            break;
        }

        text_iter++;
    }
}

static void rm_fmt_progress_print_text(RmFmtHandlerProgress *self, int width, FILE *out) {
    if(self->text_len < (unsigned)width) {
        for(guint32 i = 0; i < width - self->text_len; ++i) {
            fprintf(out, " ");
        }
    }

    fprintf(out, "%s", self->text_buf);
}

typedef enum RmProgressBarGlyph {
    PROGRESS_ARROW,
    PROGRESS_TICK_LOW,
    PROGRESS_TICK_HIGH,
    PROGRESS_TICK_SPACE,
    PROGRESS_EMPTY,
    PROGRESS_FULL,
    PROGRESS_LEFT_BRACKET,
    PROGRESS_RIGHT_BRACKET
} RmProgressBarGlyph;

static const char *PROGRESS_FANCY_UNICODE_TABLE[] = {[PROGRESS_ARROW] = "➤",
                                                     [PROGRESS_TICK_LOW] = "□",
                                                     [PROGRESS_TICK_HIGH] = "▢",
                                                     [PROGRESS_TICK_SPACE] = " ",
                                                     [PROGRESS_EMPTY] = "⌿",
                                                     [PROGRESS_FULL] = "—",
                                                     [PROGRESS_LEFT_BRACKET] = "⦃",
                                                     [PROGRESS_RIGHT_BRACKET] = "⦄"};

static const char *PROGRESS_FANCY_ASCII_TABLE[] = {[PROGRESS_ARROW] = ">",
                                                   [PROGRESS_TICK_LOW] = "o",
                                                   [PROGRESS_TICK_HIGH] = "O",
                                                   [PROGRESS_TICK_SPACE] = " ",
                                                   [PROGRESS_EMPTY] = "/",
                                                   [PROGRESS_FULL] = "_",
                                                   [PROGRESS_LEFT_BRACKET] = "{",
                                                   [PROGRESS_RIGHT_BRACKET] = "}"};

static const char *PROGRESS_PLAIN_UNICODE_TABLE[] = {[PROGRESS_ARROW] = "▒",
                                                     [PROGRESS_TICK_LOW] = "░",
                                                     [PROGRESS_TICK_HIGH] = "▒",
                                                     [PROGRESS_TICK_SPACE] = "░",
                                                     [PROGRESS_EMPTY] = "░",
                                                     [PROGRESS_FULL] = "▓",
                                                     [PROGRESS_LEFT_BRACKET] = "▕",
                                                     [PROGRESS_RIGHT_BRACKET] = "▏"};

static const char *PROGRESS_PLAIN_ASCII_TABLE[] = {[PROGRESS_ARROW] = "_",
                                                   [PROGRESS_TICK_LOW] = " ",
                                                   [PROGRESS_TICK_HIGH] = "_",
                                                   [PROGRESS_TICK_SPACE] = " ",
                                                   [PROGRESS_EMPTY] = "\\",
                                                   [PROGRESS_FULL] = "/",
                                                   [PROGRESS_LEFT_BRACKET] = "|",
                                                   [PROGRESS_RIGHT_BRACKET] = "|"};

static const char *rm_fmt_progressbar_get_glyph(RmFmtHandlerProgress *self,
                                                RmProgressBarGlyph type) {
    if(self->plain && self->use_unicode_glyphs) {
        return PROGRESS_PLAIN_UNICODE_TABLE[type];
    } else if(self->plain) {
        return PROGRESS_PLAIN_ASCII_TABLE[type];
    } else if(self->use_unicode_glyphs) {
        return PROGRESS_FANCY_UNICODE_TABLE[type];
    } else {
        return PROGRESS_FANCY_ASCII_TABLE[type];
    }
}

static void rm_fmt_progressbar_print_glyph(FILE *out, RmSession *session,
                                           RmFmtHandlerProgress *self,
                                           RmProgressBarGlyph type, const char *color) {
    fprintf(out, "%s%s%s", MAYBE_COLOR(out, session, color),
            rm_fmt_progressbar_get_glyph(self, type), MAYBE_COLOR(out, session, RESET));
}

static void rm_fmt_progress_print_bar(RmSession *session, RmFmtHandlerProgress *self,
                                      int width, FILE *out) {
    int cells = width * self->percent;

    /* true when we do not know when 100% is reached.
     * Show a moving something in this case.
     * */
    bool is_unknown = self->percent > 1.1;

    rm_fmt_progressbar_print_glyph(out, session, self, PROGRESS_LEFT_BRACKET, RED);

    for(int i = 0; i < width - 2; ++i) {
        if(i < cells) {
            if(is_unknown) {
                if((int)self->last_unknown_pos % 4 == i % 4) {
                    rm_fmt_progressbar_print_glyph(out, session, self, PROGRESS_TICK_LOW,
                                                   BLUE);
                } else if((int)self->last_unknown_pos % 2 == i % 2) {
                    rm_fmt_progressbar_print_glyph(out, session, self, PROGRESS_TICK_HIGH,
                                                   YELLOW);
                } else {
                    rm_fmt_progressbar_print_glyph(out, session, self,
                                                   PROGRESS_TICK_SPACE, GREEN);
                }
            } else {
                const char *color = (self->percent > 1.01) ? BLUE : GREEN;
                RmProgressBarGlyph glyph =
                    (self->percent > 1.01) ? PROGRESS_EMPTY : PROGRESS_FULL;
                rm_fmt_progressbar_print_glyph(out, session, self, glyph, color);
            }
        } else if(i == cells) {
            rm_fmt_progressbar_print_glyph(out, session, self, PROGRESS_ARROW, YELLOW);
        } else {
            rm_fmt_progressbar_print_glyph(out, session, self, PROGRESS_EMPTY, BLUE);
        }
    }

    rm_fmt_progressbar_print_glyph(out, session, self, PROGRESS_RIGHT_BRACKET, RED);

    self->last_unknown_pos = fmod(self->last_unknown_pos + 0.005, width - 2);
}

static void rm_fmt_prog(RmSession *session,
                        RmFmtHandler *parent,
                        FILE *out,
                        RmFmtProgressState state) {
    RmFmtHandlerProgress *self = (RmFmtHandlerProgress *)parent;
    if(state == RM_PROGRESS_STATE_SUMMARY) {
        return;
    }

    if(state == RM_PROGRESS_STATE_INIT) {
        /* Do initializiation here */
        const char *update_interval_str =
            rm_fmt_get_config_value(session->formats, "progressbar", "update_interval");

        self->plain = true;
        if(rm_fmt_get_config_value(session->formats, "progressbar", "fancy") != NULL) {
            self->plain = false;
        }

        self->use_unicode_glyphs = true;
        if(rm_fmt_get_config_value(session->formats, "progressbar", "ascii") != NULL) {
            self->use_unicode_glyphs = false;
        }

        if(update_interval_str) {
            self->update_interval = g_ascii_strtoull(update_interval_str, NULL, 10);
        }

        if(self->update_interval == 0) {
            self->update_interval = 20;
        }

        self->last_unknown_pos = 0;
        self->total_lint_bytes = 1;

        fprintf(out, "\e[?25l"); /* Hide the cursor */
        fflush(out);
        return;
    }

    if(state == RM_PROGRESS_STATE_PRE_SHUTDOWN || rm_session_was_aborted(session)) {
        fprintf(out, "\e[?25h"); /* show the cursor */
        fflush(out);

        if(rm_session_was_aborted(session)) {
            return;
        }
    }

    if(state == RM_PROGRESS_STATE_SHREDDER) {
        self->total_lint_bytes =
            MAX(self->total_lint_bytes, session->shred_bytes_remaining);
    }

    if(self->last_state != state && self->last_state != RM_PROGRESS_STATE_INIT) {
        self->percent = 1.05;
        if(state != RM_PROGRESS_STATE_PRE_SHUTDOWN) {
            rm_fmt_progress_print_bar(session, self, self->terminal.ws_col * 0.3, out);
            fprintf(out, "\n");
        }
        self->update_counter = 0;
    }

    if(state == RM_PROGRESS_STATE_TRAVERSE && session->traverse_finished) {
        self->update_counter = 0;
    }

    if(state == RM_PROGRESS_STATE_SHREDDER && session->shredder_finished) {
        self->update_counter = 0;
    }

    if(ioctl(fileno(out), TIOCGWINSZ, &self->terminal) != 0) {
        rm_log_warning_line(_("Cannot figure out terminal width."));
    }

    self->last_state = state;

    if(self->update_counter++ % self->update_interval == 0) {
        int text_width = MAX(self->terminal.ws_col * 0.7 - 1, 0);
        rm_fmt_progress_format_text(session, self, text_width, out);
        if(state == RM_PROGRESS_STATE_PRE_SHUTDOWN) {
            /* do not overwrite last messages */
            self->percent = 1.05;
            text_width = 0;
        }

        rm_fmt_progress_print_bar(session, self, self->terminal.ws_col * 0.3, out);
        rm_fmt_progress_print_text(self, text_width, out);
        fprintf(out, "%s\r", MAYBE_RESET(out, session));
    }

    if(state == RM_PROGRESS_STATE_PRE_SHUTDOWN) {
        fprintf(out, "\n\n");
    }
}

static RmFmtHandlerProgress PROGRESS_HANDLER_IMPL = {
    /* Initialize parent */
    .parent = {
        .size = sizeof(PROGRESS_HANDLER_IMPL),
        .name = "progressbar",
        .head = NULL,
        .elem = NULL,
        .prog = rm_fmt_prog,
        .foot = NULL,
        .valid_keys = {"update_interval", "ascii", "fancy", NULL},
    },

    /* Initialize own stuff */
    .percent = 0.0f,
    .text_len = 0,
    .text_buf = {0},
    .update_counter = 0,
    .use_unicode_glyphs = true,
    .plain = true,
    .last_state = RM_PROGRESS_STATE_INIT};

RmFmtHandler *PROGRESS_HANDLER = (RmFmtHandler *)&PROGRESS_HANDLER_IMPL;<|MERGE_RESOLUTION|>--- conflicted
+++ resolved
@@ -85,29 +85,14 @@
         rm_util_size_to_human_readable(session->shred_bytes_remaining, num_buf,
                                        sizeof(num_buf));
         self->text_len = g_snprintf(
-<<<<<<< HEAD
-                             self->text_buf, sizeof(self->text_buf),
-                             "%s (%s%"LLU"%s %s %s%"LLU"%s %s; %s%s%s %s %s%"LLU"%s %s)",
-                             _("Matching"),
-                             MAYBE_RED(out, session), session->dup_counter, MAYBE_RESET(out, session),
-                             _("dupes of"),
-                             MAYBE_YELLOW(out, session), session->dup_group_counter, MAYBE_RESET(out, session),
-                             _("originals"),
-                             MAYBE_GREEN(out, session), num_buf, MAYBE_RESET(out, session),
-                             _("to scan in"),
-                             MAYBE_GREEN(out, session), session->shred_files_remaining, MAYBE_RESET(out, session),
-                             _("files")
-                         );
-=======
             self->text_buf, sizeof(self->text_buf),
             "%s (%s%" LLU "%s %s %s%" LLU "%s %s; %s%s%s %s %s%" LLU "%s %s)",
-            _("Matching files"), MAYBE_RED(out, session), session->dup_counter,
+            _("Matching"), MAYBE_RED(out, session), session->dup_counter,
             MAYBE_RESET(out, session), _("dupes of"), MAYBE_YELLOW(out, session),
             session->dup_group_counter, MAYBE_RESET(out, session), _("originals"),
             MAYBE_GREEN(out, session), num_buf, MAYBE_RESET(out, session),
-            _("to scan in "), MAYBE_GREEN(out, session), session->shred_files_remaining,
+            _("to scan in"), MAYBE_GREEN(out, session), session->shred_files_remaining,
             MAYBE_RESET(out, session), _("files"));
->>>>>>> 2f279fe6
         break;
     case RM_PROGRESS_STATE_MERGE:
         self->percent = 1.0;
