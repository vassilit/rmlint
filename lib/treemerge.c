/*
 *  This file is part of rmlint.
 *
 *  rmlint is free software: you can redistribute it and/or modify
 *  it under the terms of the GNU General Public License as published by
 *  the Free Software Foundation, either version 3 of the License, or
 *  (at your option) any later version.
 *
 *  rmlint is distributed in the hope that it will be useful,
 *  but WITHOUT ANY WARRANTY; without even the implied warranty of
 *  MERCHANTABILITY or FITNESS FOR A PARTICULAR PURPOSE.  See the
 *  GNU General Public License for more details.
 *
 *  You should have received a copy of the GNU General Public License
 *  along with rmlint.  If not, see <http://www.gnu.org/licenses/>.
 *
 * Authors:
 *
 *  - Christopher <sahib> Pahl 2010-2015 (https://github.com/sahib)
 *  - Daniel <SeeSpotRun> T.   2014-2015 (https://github.com/SeeSpotRun)
 *
 * Hosted on http://github.com/sahib/rmlint
 *
 */

/* This is the treemerge algorithm.
 *
 * It tries to solve the following problem and sometimes even succeeds:
 * Take a list of duplicates (as RmFiles) and figure out which directories
 * consist fully out of duplicates and can be thus removed.
 *
 * The basic algorithm is split in four phases:
 *
 * - Counting:  Walk through all directories given on the commandline and
 *              traverse them. Count all files during traverse and safe it in
 *              an radix-tree (libart is used here). The key is the path, the
 *              value the count of files in it. Invalid directories and
 *              directories above the given are set to -1.
 * - Feeding:   Collect all duplicates and store them in RmDirectory structures.
 *              If a directory appears to consist of dupes only (num_dupes == num_files)
 *              then it is remembered as valid directory.
 * - Upcluster: Take all valid directories and cluster them up, so subdirs get
 *              merged into the parent directory. Continue as long the parent
 *              directory is full too. Remember full directories in a hashtable
 *              with the hash of the directory (which is a hash of the file's
 *              hashes) as key and a list of matching directories as value.
 * - Extract:   Extract the result information out of the hashtable top-down.
 *              If a directory is reported, mark all subdirs of it as finished
 *              so they do not get reported twice. Files that could not be
 *              grouped in directories are found and reported as usually.
 */

/*
 * Comment this out to see helpful extra debugging:
 */
// #define _RM_TREEMERGE_DEBUG

#include <glib.h>
#include <string.h>

#include <sys/types.h>
#include <sys/stat.h>

#include "treemerge.h"
#include "shredder.h"
#include "preprocess.h"
#include "formats.h"
#include "pathtricia.h"

#include "fts/fts.h"

typedef struct RmDirectory {
    char *dirname;       /* Path to this directory without trailing slash              */
    GQueue known_files;  /* RmFiles in this directory                                  */
    GQueue children;     /* Children for directories with subdirectories               */
    gint64 prefd_files;  /* Files in this directory that are tagged as original        */
    gint64 dupe_count;   /* Count of RmFiles actually in this directory                */
    gint64 file_count;   /* Count of files actually in this directory (or -1 on error) */
    gint64 mergeups;     /* number of times this directory was merged up               */
    bool finished : 1;   /* Was this dir or one of his parents already printed?        */
    bool was_merged : 1; /* true if this directory was merged up already (only once)   */
    bool was_inserted : 1; /* true if this directory was added to results (only once) */
    unsigned short depth; /* path depth (i.e. count of / in path, no trailing /)        */
    GHashTable *hash_set; /* Set of hashes, used for equality check (to be sure)        */
    RmDigest *digest;     /* Common digest of all RmFiles in this directory             */

    struct {
        time_t dir_mtime; /* Directory Metadata: Modification Time */
        ino_t dir_inode;  /* Directory Metadata: Inode             */
        dev_t dir_dev;    /* Directory Metadata: Device ID         */
    } metadata;
} RmDirectory;

struct RmTreeMerger {
    RmSession *session;       /* Session state variables / Settings                  */
    RmTrie dir_tree;          /* Path-Trie with all RmFiles as value                 */
    RmTrie count_tree;        /* Path-Trie with all file's count as value            */
    GHashTable *result_table; /* {hash => [RmDirectory]} mapping                     */
    GHashTable *file_groups;  /* Group files by hash                                 */
    GHashTable *file_checks;  /* Set of files that were handled already.             */
    GHashTable *known_hashs;  /* Set of known hashes, only used for cleanup.         */
    GQueue *free_list;        /* List of RmFiles that will be free'd at the end.     */
    GQueue valid_dirs;        /* Directories consisting of RmFiles only              */
};

//////////////////////////
// ACTUAL FILE COUNTING //
//////////////////////////

int rm_tm_count_art_callback(_U RmTrie *self, RmNode *node, _U int level,
                             void *user_data) {
    /* Note: this method has a time complexity of O(log(n) * m) which may
       result in a few seconds buildup time for large sets of directories.  Since this
       will only happen when rmlint ran for long anyways and since we can keep the
       code easy and memory efficient this way, Im against more clever but longer
       solutions. (Good way of saying "Im just too stupid", eh?)
    */

    RmTrie *count_tree = user_data;
    bool error_flag = GPOINTER_TO_INT(node->data);

    char path[PATH_MAX];
    memset(path, 0, sizeof(path));
    rm_trie_build_path_unlocked(node, path, sizeof(path));

    /* Ascend the path parts up, add one for each part we meet.
       If a part was never found before, add it.
       This is the 'm' above: The count of separators in the path.

       Hack: path[key_len] is nul, at key_len it must be either an
             extra slash (bad) or the beginning of a file name.
             Therefore start at -2.
     */
    for(int i = strlen(path) - 1; i >= 0; --i) {
        if(path[i] == G_DIR_SEPARATOR) {
            /* Do not use an empty path, use a slash for root */
            if(i == 0) {
                path[0] = G_DIR_SEPARATOR;
                path[1] = 0;
            } else {
                path[i] = 0;
            }

            /* Include the nulbyte */
            int new_count = -1;

            if(error_flag == false) {
                /* Lookup the count on this level */
                int old_count = GPOINTER_TO_INT(rm_trie_search(count_tree, path));

                /* Propagate old error up or just increment the count */
                new_count = (old_count == -1) ? -1 : old_count + 1;
            }

            /* Accumulate the count ('n' above is the height of the trie)  */
            rm_trie_insert(count_tree, path, GINT_TO_POINTER(new_count));
        }
    }

    return 0;
}

static bool rm_tm_count_files(RmTrie *count_tree, char **paths, RmSession *session) {
    if(*paths == NULL) {
        rm_log_error("No paths passed to rm_tm_count_files\n");
        return false;
    }

    int fts_flags = FTS_COMFOLLOW;
    if(session->cfg->follow_symlinks) {
        fts_flags |= FTS_LOGICAL;
    } else {
        fts_flags |= FTS_PHYSICAL;
    }

    /* This tree stores the full file paths.
       It is joined into a full directory tree later.
     */
    RmTrie file_tree;
    rm_trie_init(&file_tree);

    FTS *fts = fts_open(paths, fts_flags, NULL);
    if(fts == NULL) {
        rm_log_perror("fts_open failed");
        return false;
    }

    FTSENT *ent = NULL;
    while((ent = fts_read(fts))) {
        /* Handle large files (where fts fails with FTS_NS) */
        if(ent->fts_info == FTS_NS) {
            RmStat stat_buf;
            if(rm_sys_stat(ent->fts_path, &stat_buf) == -1) {
                rm_log_perror("stat(2) failed");
                continue;
            } else {
                /* Must be a large file (or followed link to it) */
                ent->fts_info = FTS_F;
            }
        }

        switch(ent->fts_info) {
        case FTS_ERR:
        case FTS_DC:
            /* Save this path as an error */
            rm_trie_insert(&file_tree, ent->fts_path, GINT_TO_POINTER(true));
            break;
        case FTS_F:
        case FTS_SL:
        case FTS_NS:
        case FTS_SLNONE:
        case FTS_DEFAULT:
            /* Save this path as countable file */
            if(ent->fts_statp->st_size > 0) {
                rm_trie_insert(&file_tree, ent->fts_path, GINT_TO_POINTER(false));
            }
        case FTS_D:
        case FTS_DNR:
        case FTS_DOT:
        case FTS_DP:
        case FTS_NSOK:
        default:
            /* other fts states, that do not count as errors or files */
            break;
        }
    }

    if(fts_close(fts) != 0) {
        rm_log_perror("fts_close failed");
        return false;
    }

    rm_trie_iter(&file_tree, NULL, true, false, rm_tm_count_art_callback, count_tree);

    /* Now flag everything as a no-go over the given paths,
     * otherwise we would continue merging till / with fatal consequences,
     * since / does not have more files as paths[0]
     */
    for(int i = 0; paths[i]; ++i) {
        /* Just call the callback directly */
        RmNode *node = rm_trie_search_node(&file_tree, paths[i]);
        if(node != NULL) {
            node->data = GINT_TO_POINTER(true);
            rm_tm_count_art_callback(&file_tree, node, 0, count_tree);
        }
    }

    rm_trie_destroy(&file_tree);
    return true;
}

///////////////////////////////
// DIRECTORY STRUCT HANDLING //
///////////////////////////////

static RmDirectory *rm_directory_new(char *dirname) {
    RmDirectory *self = g_new0(RmDirectory, 1);

    self->file_count = 0;
    self->dupe_count = 0;
    self->prefd_files = 0;
    self->was_merged = false;
    self->was_inserted = false;
    self->mergeups = 0;

    self->dirname = dirname;
    self->finished = false;

    self->depth = 0;
    for(char *s = dirname; *s; s++) {
        self->depth += (*s == G_DIR_SEPARATOR);
    }

    RmStat dir_stat;
    if(rm_sys_stat(self->dirname, &dir_stat) == -1) {
        rm_log_perror("stat(2) failed during sort");
    } else {
        self->metadata.dir_mtime = dir_stat.st_mtime;
        self->metadata.dir_inode = dir_stat.st_ino;
        self->metadata.dir_dev = dir_stat.st_dev;
    }

    /* Special cumulative hashsum, that is not dependent on the
     * order in which the file hashes were added.
     * It is not used as full hash, but as sorting speedup.
     */
    self->digest = rm_digest_new(RM_DIGEST_CUMULATIVE, 0, 0, 0, false);

    g_queue_init(&self->known_files);
    g_queue_init(&self->children);

    self->hash_set =
        g_hash_table_new((GHashFunc)rm_digest_hash, (GEqualFunc)rm_digest_equal);

    return self;
}

static void rm_directory_free(RmDirectory *self) {
    rm_digest_free(self->digest);
    g_hash_table_unref(self->hash_set);
    g_queue_clear(&self->known_files);
    g_queue_clear(&self->children);
    g_free(self->dirname);
    g_free(self);
}

static RmOff rm_tm_calc_file_size(const RmDirectory *directory) {
    RmOff acc = 0;

    for(GList *iter = directory->known_files.head; iter; iter = iter->next) {
        RmFile *file = iter->data;
        acc += file->file_size;
    }

    /* Recursively propagate to children */
    for(GList *iter = directory->children.head; iter; iter = iter->next) {
        acc += rm_tm_calc_file_size((RmDirectory *)iter->data);
    }

    return acc;
}

static void rm_directory_to_file(RmTreeMerger *merger, const RmDirectory *self,
                                 RmFile *file) {
    memset(file, 0, sizeof(RmFile));

    /* Need to set session first, since set_path expects that */
    file->session = merger->session;
    rm_file_set_path(file, self->dirname, strlen(self->dirname));

    file->lint_type = RM_LINT_TYPE_DUPE_DIR_CANDIDATE;
    file->digest = self->digest;

    /* Set these to invalid for now */
    file->mtime = self->metadata.dir_mtime;
    file->inode = self->metadata.dir_inode;
    file->dev = self->metadata.dir_dev;
    file->depth = rm_util_path_depth(self->dirname);

    /* Recursively calculate the file size */
    file->file_size = rm_tm_calc_file_size(self);
    file->is_prefd = (self->prefd_files >= self->dupe_count);
}

static RmFile *rm_directory_as_new_file(RmTreeMerger *merger, const RmDirectory *self) {
    /* Masquerades a RmDirectory as RmFile for purpose of output */
    RmFile *file = g_malloc0(sizeof(RmFile));
    rm_directory_to_file(merger, self, file);
    return file;
}

static bool rm_directory_equal(RmDirectory *d1, RmDirectory *d2) {
    if(d1->mergeups != d2->mergeups) {
        return false;
    }

    if(rm_digest_equal(d1->digest, d2->digest) == false) {
        return false;
    }

    if(g_hash_table_size(d1->hash_set) != g_hash_table_size(d2->hash_set)) {
        return false;
    }

    gpointer digest_key;
    GHashTableIter iter;

    g_hash_table_iter_init(&iter, d1->hash_set);
    while(g_hash_table_iter_next(&iter, &digest_key, NULL)) {
        if(g_hash_table_contains(d2->hash_set, digest_key) == false) {
            return false;
        }
    }

    return true;
}

static guint rm_directory_hash(const RmDirectory *d) {
    /* This hash is used to quickly compare directories with each other.
     * Different directories might yield the same hash of course.
     * To prevent this case, rm_directory_equal really compares
     * all the file's hashes with each other.
     */
    return rm_digest_hash(d->digest) ^ d->mergeups;
}

static int rm_directory_add(RmDirectory *directory, RmFile *file) {
    /* Update the directorie's hash with the file's hash
       Since we cannot be sure in which order the files come in
       we have to add the hash cummulatively.
     */
    int new_dupes = 0;

    rm_assert_gentle(file);
    rm_assert_gentle(file->digest);
    rm_assert_gentle(directory);

    guint8 *file_digest = NULL;
    RmOff digest_bytes = 0;

    if(file->digest->type == RM_DIGEST_PARANOID) {
        file_digest = rm_digest_steal(file->digest->paranoid->shadow_hash);
        digest_bytes = file->digest->paranoid->shadow_hash->bytes;
    } else {
        file_digest = rm_digest_steal(file->digest);
        digest_bytes = file->digest->bytes;
    }

    /* + and not XOR, since ^ would yield 0 for same hashes always. No matter
     * which hashes. Also this would be confusing. For me and for debuggers.
     */
    rm_digest_update(directory->digest, file_digest, digest_bytes);

    /* The file value is not really used, but we need some non-null value */
    g_hash_table_add(directory->hash_set, file->digest);

    g_slice_free1(digest_bytes, file_digest);

    if(file->hardlinks.is_head && file->hardlinks.files) {
        new_dupes = 1 + g_queue_get_length(file->hardlinks.files);
    } else {
        new_dupes = 1;
    }

    directory->dupe_count += new_dupes;
    directory->prefd_files += file->is_prefd;

    return new_dupes;
}

static void rm_directory_add_subdir(RmDirectory *parent, RmDirectory *subdir) {
    if(subdir->was_merged) {
        return;
    }

    parent->mergeups = subdir->mergeups + parent->mergeups + 1;
    parent->dupe_count += subdir->dupe_count;
    g_queue_push_head(&parent->children, subdir);
    parent->prefd_files += subdir->prefd_files;

#ifdef _RM_TREEMERGE_DEBUG
    g_printerr("%55s (%3ld/%3ld) <- %s (%3ld/%3ld)\n", parent->dirname,
               parent->dupe_count, parent->file_count, subdir->dirname,
               subdir->dupe_count, subdir->file_count);
#endif

    /**
     * Here's something weird:
     * - a counter is used and substraced at once from parent->dupe_count.
     * - it would ofc. be nicer to substract it step by step.
     * - but for some weird reasons this only works on clang, not gcc.
     * - yes, what. But I tested this, I promise!
     */
    for(GList *iter = subdir->known_files.head; iter; iter = iter->next) {
        int c = rm_directory_add(parent, (RmFile *)iter->data);
        parent->dupe_count -= c;
    }

    /* Inherit the child's checksum */
    unsigned char *subdir_cksum = rm_digest_steal(subdir->digest);
    rm_digest_update(parent->digest, subdir_cksum, subdir->digest->bytes);
    g_slice_free1(subdir->digest->bytes, subdir_cksum);

    subdir->was_merged = true;
}

///////////////////////////
// TREE MERGER ALGORITHM //
///////////////////////////

static void rm_tm_chunk_flush(RmTreeMerger *self, char **out_paths, int n_paths) {
    rm_tm_count_files(&self->count_tree, out_paths, self->session);

    if(self->session->cfg->use_meta_cache) {
        for(int i = 0; i < n_paths; ++i) {
            g_free(out_paths[i]);
        }
    }
}

static void rm_tm_chunk_paths(RmTreeMerger *self, char **paths) {
    /* Count only up to 512 paths at the same time. High numbers like this can
     * happen if find is piped inside rmlint via the special "-" file.
     * Sadly, this would need to have all paths in memory at the same time.
     * With session->cfg->use_meta_cache, there is only an ID in the path
     * pointer.
     * */

    RmCfg *cfg = self->session->cfg;

    const int N = 512;

    int n_paths = 0;
    char **out_paths = g_malloc0((N + 1) * sizeof(char *));

    for(int i = 0; paths[i]; ++i) {
        if(cfg->use_meta_cache) {
            char buf[PATH_MAX];

            rm_swap_table_lookup(self->session->meta_cache,
                                 self->session->meta_cache_dir_id,
                                 GPOINTER_TO_UINT(paths[i]), buf, sizeof(buf));

            out_paths[n_paths] = g_strdup(buf);
        } else {
            out_paths[n_paths] = paths[i];
        }

        /* Terminate the vector by a guarding NULL */
        out_paths[++n_paths] = NULL;

        /* We reached the size of one chunk, flush and wrap around */
        if(n_paths == N) {
            rm_tm_chunk_flush(self, out_paths, n_paths);
            n_paths = 0;
        }
    }

    /* Flush the rest of it */
    if(n_paths) {
        rm_tm_chunk_flush(self, out_paths, n_paths);
    }

    g_free(out_paths);
}

RmTreeMerger *rm_tm_new(RmSession *session) {
    RmTreeMerger *self = g_slice_new(RmTreeMerger);
    self->session = session;
    g_queue_init(&self->valid_dirs);
    self->free_list = g_queue_new();

    self->result_table = g_hash_table_new_full((GHashFunc)rm_directory_hash,
                                               (GEqualFunc)rm_directory_equal, NULL,
                                               (GDestroyNotify)g_queue_free);

    self->file_groups =
        g_hash_table_new_full((GHashFunc)rm_digest_hash, (GEqualFunc)rm_digest_equal,
                              NULL, (GDestroyNotify)g_queue_free);

    self->known_hashs = g_hash_table_new_full(NULL, NULL, NULL, NULL);

    rm_trie_init(&self->dir_tree);
    rm_trie_init(&self->count_tree);

    rm_tm_chunk_paths(self, session->cfg->paths);

    return self;
}

int rm_tm_destroy_iter(_U RmTrie *self, RmNode *node, _U int level, _U RmTreeMerger *tm) {
    RmDirectory *directory = node->data;
    rm_directory_free(directory);
    return 0;
}

void rm_tm_destroy(RmTreeMerger *self) {
    g_hash_table_unref(self->result_table);
    g_hash_table_unref(self->file_groups);

    GList *digest_keys = g_hash_table_get_keys(self->known_hashs);
    g_list_free_full(digest_keys, (GDestroyNotify)rm_digest_free);
    g_hash_table_unref(self->known_hashs);

    g_queue_clear(&self->valid_dirs);

    /* Kill all RmDirectories stored in the tree */
    rm_trie_iter(&self->dir_tree, NULL, true, false,
                 (RmTrieIterCallback)rm_tm_destroy_iter, self);

    rm_trie_destroy(&self->dir_tree);
    rm_trie_destroy(&self->count_tree);
    g_queue_free_full(self->free_list, (GDestroyNotify)rm_file_destroy);

    g_slice_free(RmTreeMerger, self);
}

static void rm_tm_insert_dir(RmTreeMerger *self, RmDirectory *directory) {
    if(directory->was_inserted) {
        return;
    }

    GQueue *dir_queue =
        rm_hash_table_setdefault(self->result_table, directory, (RmNewFunc)g_queue_new);
    g_queue_push_head(dir_queue, directory);
    directory->was_inserted = true;
}

void rm_tm_feed(RmTreeMerger *self, RmFile *file) {
    RM_DEFINE_PATH(file);
    char *dirname = g_path_get_dirname(file_path);

    /* See if we know that directory already */
    RmDirectory *directory = rm_trie_search(&self->dir_tree, dirname);

    if(directory == NULL) {
        /* Get the actual file count */
        int file_count = GPOINTER_TO_INT(rm_trie_search(&self->count_tree, dirname));
        if(file_count == 0) {
            rm_log_error(
                RED "Empty directory or weird RmFile encountered; rejecting.\n" RESET);
            file_count = -1;
        }

        directory = rm_directory_new(dirname);
        directory->file_count = file_count;

        /* Make the new directory known */
        rm_trie_insert(&self->dir_tree, dirname, directory);

        g_queue_push_head(&self->valid_dirs, directory);
    } else {
        g_free(dirname);
    }

    g_queue_push_tail(self->free_list, file);
    rm_directory_add(directory, file);

    /* Add the file to this directory */
    g_queue_push_head(&directory->known_files, file);

    /* Remember the digest (if only to free it later...) */
    g_hash_table_replace(self->known_hashs, file->digest, NULL);

    /* Check if the directory reached the number of actual files in it */
    if(directory->dupe_count == directory->file_count && directory->file_count > 0) {
        rm_tm_insert_dir(self, directory);
    }
}

static void rm_tm_mark_finished(RmTreeMerger *self, RmDirectory *directory) {
    if(directory->finished) {
        return;
    }

    directory->finished = true;

    /* Recursively propagate to children */
    for(GList *iter = directory->children.head; iter; iter = iter->next) {
        rm_tm_mark_finished(self, (RmDirectory *)iter->data);
    }
}

static void rm_tm_mark_original_files(RmTreeMerger *self, RmDirectory *directory) {
    directory->finished = false;

    /* Recursively propagate to children */
    for(GList *iter = directory->children.head; iter; iter = iter->next) {
        RmDirectory *child = iter->data;
        rm_tm_mark_original_files(self, child);
    }
}

static gint64 rm_tm_mark_duplicate_files(RmTreeMerger *self, RmDirectory *directory) {
    gint64 acc = 0;

    for(GList *iter = directory->known_files.head; iter; iter = iter->next) {
        RmFile *file = iter->data;
        acc += file->is_prefd;
    }

    /* Recursively propagate to children */
    for(GList *iter = directory->children.head; iter; iter = iter->next) {
        RmDirectory *child = iter->data;
        acc += rm_tm_mark_duplicate_files(self, child);
    }

    return acc;
}

static void rm_tm_write_unfinished_cksums(RmTreeMerger *self, RmDirectory *directory) {
    for(GList *iter = directory->known_files.head; iter; iter = iter->next) {
        RmFile *file = iter->data;
        file->lint_type = RM_LINT_TYPE_UNFINISHED_CKSUM;
        rm_fmt_write(file, self->session->formats, -1);
    }

    /* Recursively propagate to children */
    for(GList *iter = directory->children.head; iter; iter = iter->next) {
        RmDirectory *child = iter->data;
        rm_tm_write_unfinished_cksums(self, child);
    }
}

static int rm_tm_sort_paths(const RmDirectory *da, const RmDirectory *db,
                            _U RmTreeMerger *self) {
    return da->depth - db->depth;
}

static int rm_tm_sort_paths_reverse(const RmDirectory *da, const RmDirectory *db,
                                    _U RmTreeMerger *self) {
    return -rm_tm_sort_paths(da, db, self);
}

static int rm_tm_sort_orig_criteria(const RmDirectory *da, const RmDirectory *db,
                                    RmTreeMerger *self) {
    RmCfg *cfg = self->session->cfg;

    if(da->prefd_files - db->prefd_files) {
        if(cfg->keep_all_tagged) {
            return db->prefd_files - da->prefd_files;
        } else {
            return da->prefd_files - db->prefd_files;
        }
    }

    RmFile file_a, file_b;
    rm_directory_to_file(self, da, &file_a);
    rm_directory_to_file(self, db, &file_b);

    return rm_pp_cmp_orig_criteria(&file_a, &file_b, self->session);
}

static void rm_tm_forward_unresolved(RmTreeMerger *self, RmDirectory *directory) {
    if(directory->finished == true) {
        return;
    } else {
        directory->finished = true;
    }

    for(GList *iter = directory->known_files.head; iter; iter = iter->next) {
        RmFile *file = iter->data;

        GQueue *file_list = rm_hash_table_setdefault(self->file_groups, file->digest,
                                                     (RmNewFunc)g_queue_new);
        g_queue_push_head(file_list, file);
    }

    /* Recursively propagate to children */
    for(GList *iter = directory->children.head; iter; iter = iter->next) {
        rm_tm_forward_unresolved(self, (RmDirectory *)iter->data);
    }
}

static int rm_tm_iter_unfinished_files(_U RmTrie *trie, RmNode *node, _U int level,
                                       _U void *user_data) {
    RmTreeMerger *self = user_data;
    rm_tm_forward_unresolved(self, node->data);
    return 0;
}

static int rm_tm_cmp_directory_groups(GQueue *a, GQueue *b) {
    if(a->length == 0 || b->length == 0) {
        return b->length - a->length;
    }

    RmDirectory *first_a = a->head->data;
    RmDirectory *first_b = b->head->data;
    return first_b->mergeups - first_a->mergeups;
}

static void rm_tm_extract(RmTreeMerger *self) {
    /* Iterate over all directories per hash (which are same therefore) */
    RmCfg *cfg = self->session->cfg;
    GList *result_table_values = g_hash_table_get_values(self->result_table);
    result_table_values =
        g_list_sort(result_table_values, (GCompareFunc)rm_tm_cmp_directory_groups);

    for(GList *iter = result_table_values; iter; iter = iter->next) {
        /* Needs at least two directories to be duplicate... */
        GQueue *dir_list = iter->data;

#ifdef _RM_TREEMERGE_DEBUG
        for(GList *i = dir_list->head; i; i = i->next) {
            RmDirectory *d = i->data;
            char buf[512];
            memset(buf, 0, sizeof(buf));
            rm_digest_hexstring(d->digest, buf);
            g_printerr("    mergeups=%" LLU ": %s - %s\n", d->mergeups, d->dirname, buf);
        }
        g_printerr("---\n");
#endif
        if(dir_list->length < 2) {
            continue;
        }

        if(rm_session_was_aborted(self->session)) {
            break;
        }

        /* List of result directories */
        GQueue result_dirs = G_QUEUE_INIT;

        /* Sort the RmDirectory list by their path depth, lowest depth first */
        g_queue_sort(dir_list, (GCompareDataFunc)rm_tm_sort_paths, self);

        /* Output the directories and mark their children to prevent
         * duplicate directory reports in lower levels.
         */
        for(GList *iter = dir_list->head; iter; iter = iter->next) {
            RmDirectory *directory = iter->data;
            if(directory->finished == false) {
                rm_tm_mark_finished(self, directory);
                g_queue_push_head(&result_dirs, directory);
            }
        }

        /* Make sure the original directory lands as first
         * in the result_dirs queue.
         */
        g_queue_sort(&result_dirs, (GCompareDataFunc)rm_tm_sort_orig_criteria, self);

        GQueue file_adaptor_group = G_QUEUE_INIT;

        for(GList *iter = result_dirs.head; iter; iter = iter->next) {
            RmDirectory *directory = iter->data;
<<<<<<< HEAD
            RmFile *mask = rm_directory_as_file(self, directory);
            g_queue_push_tail(self->free_list, mask);
=======
            RmFile *mask = rm_directory_as_new_file(self, directory);
>>>>>>> 2c6d7c84
            g_queue_push_tail(&file_adaptor_group, mask);

            if(iter == result_dirs.head) {
                /* First one in the group -> It's the original */
                mask->is_original = true;
                rm_tm_mark_original_files(self, directory);
            } else {
                gint64 prefd = rm_tm_mark_duplicate_files(self, directory);
                if(prefd == directory->dupe_count && cfg->keep_all_tagged) {
                    /* Mark the file as original when all files in it are preferred. */
                    mask->is_original = true;
                } else if(prefd == 0 && cfg->keep_all_untagged) {
                    mask->is_original = true;
                }
            }

            if(self->session->cfg->write_unfinished) {
                rm_tm_write_unfinished_cksums(self, directory);
            }
        }

        if(result_dirs.length >= 2) {
            rm_shred_forward_to_output(self->session, &file_adaptor_group);
        } 

        g_queue_clear(&file_adaptor_group);
        g_queue_clear(&result_dirs);
    }

    g_list_free(result_table_values);

    /* Iterate over all non-finished dirs in the tree,
     * and grab unfinished files that must be dupes elsewhise.
     */
    rm_trie_iter(&self->dir_tree, NULL, true, false, rm_tm_iter_unfinished_files, self);

    /* Now here's a problem. Consider an input like this:
     *  /root
     *  ├── a
     *  ├── sub1
     *  │   ├── a
     *  │   └── b
     *  └── sub2
     *      ├── a
     *      └── b
     *
     *  This yields two duplicate dirs (sub1, sub2)
     *  and one duplicate, unmatched file (a).
     *
     *  For outputting files we need groups, which consist of at least 2 files.
     *  So how to group that, so we don't end up deleting a file many times?
     *  We always choose which directories are originals first, so we flag all
     *  files in it as originals.
     */
    GHashTableIter iter;
    g_hash_table_iter_init(&iter, self->file_groups);

    GQueue *file_list = NULL;
    while(g_hash_table_iter_next(&iter, NULL, (void **)&file_list)) {
        GList *next = NULL;
        for(GList *iter = file_list->head; iter; iter = next) {
            RmFile *file = iter->data;
            next = iter->next;

            /* with --partial-hidden we do not want to output */
            if(self->session->cfg->partial_hidden && file->is_hidden) {
                g_queue_delete_link(file_list, iter);
            }
        }

        if(file_list->length >= 2) {
            /* If no separate duplicate files are requested, we can stop here */
            if(self->session->cfg->find_duplicates == false) {
                self->session->dup_group_counter -= 1;
                self->session->dup_counter -= file_list->length - 1;
            } else {
                rm_shred_group_find_original(self->session, file_list);
                rm_shred_forward_to_output(self->session, file_list);
            }
        }
    }
}

static void rm_tm_cluster_up(RmTreeMerger *self, RmDirectory *directory) {
    char *parent_dir = g_path_get_dirname(directory->dirname);
    bool is_root = strcmp(parent_dir, "/") == 0;

    /* Lookup if we already found this parent before (if yes, merge with it) */
    RmDirectory *parent = rm_trie_search(&self->dir_tree, parent_dir);

    if(parent == NULL) {
        /* none yet, basically copy child */
        parent = rm_directory_new(parent_dir);
        rm_trie_insert(&self->dir_tree, parent_dir, parent);

        /* Get the actual file count */
        parent->file_count =
            GPOINTER_TO_UINT(rm_trie_search(&self->count_tree, parent_dir));

    } else {
        g_free(parent_dir);
    }

    rm_directory_add_subdir(parent, directory);

    if(parent->dupe_count == parent->file_count && parent->file_count > 0) {
        rm_tm_insert_dir(self, parent);
        if(!is_root) {
            rm_tm_cluster_up(self, parent);
        }
    }
}

void rm_tm_finish(RmTreeMerger *self) {
    /* Iterate over all valid directories and try to level them all layers up.
     */
    g_queue_sort(&self->valid_dirs, (GCompareDataFunc)rm_tm_sort_paths_reverse, self);
    for(GList *iter = self->valid_dirs.head; iter; iter = iter->next) {
        RmDirectory *directory = iter->data;
        rm_tm_cluster_up(self, directory);
#ifdef _RM_TREEMERGE_DEBUG
        g_printerr("###\n");
#endif
    }

    if(!rm_session_was_aborted(self->session)) {
        /* Recursively call self to march on */
        rm_tm_extract(self);
    }
}<|MERGE_RESOLUTION|>--- conflicted
+++ resolved
@@ -804,12 +804,8 @@
 
         for(GList *iter = result_dirs.head; iter; iter = iter->next) {
             RmDirectory *directory = iter->data;
-<<<<<<< HEAD
-            RmFile *mask = rm_directory_as_file(self, directory);
+            RmFile *mask = rm_directory_as_new_file(self, directory);
             g_queue_push_tail(self->free_list, mask);
-=======
-            RmFile *mask = rm_directory_as_new_file(self, directory);
->>>>>>> 2c6d7c84
             g_queue_push_tail(&file_adaptor_group, mask);
 
             if(iter == result_dirs.head) {
