--- conflicted
+++ resolved
@@ -52,11 +52,7 @@
         handle.write(text.format(
             HAVE_GLIB=int(conf.env['glib']),
             HAVE_BLKID=int(conf.env['blkid']),
-<<<<<<< HEAD
-            HAVE_GLIBTOP=1, #TODO:
-=======
             HAVE_MOUNTLIST=int(conf.env['mountlist']),
->>>>>>> 115db88f
             VERSION_MAJOR=VERSION_MAJOR,
             VERSION_MINOR=VERSION_MINOR,
             VERSION_PATCH=VERSION_PATCH,
@@ -153,11 +149,7 @@
 DEPS = {
     'glib-2.0 >= 2.32': 'glib',
     'blkid': 'blkid',
-<<<<<<< HEAD
-    'libgtop-2.0 >= 2.30': 'libgtop' #not tested on earlier versions but probably ok?
-=======
     'libgtop-2.0': 'mountlist'
->>>>>>> 115db88f
     # libelf has no .pc file :/
 }
 
